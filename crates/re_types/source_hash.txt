# This is a sha256 hash for all direct and indirect dependencies of this crate's build script.
# It can be safely removed at anytime to force the build script to run again.
# Check out build.rs to see how it's computed.
<<<<<<< HEAD
64d2d57d553bdbafb52d7a1f240836dd6a9594d4ccabccd224c9db3b5091198b
=======
5f4333d099d85ab11ba56a94a087721c51dd78a32c5ae464bde5c3cd1cf7184a
>>>>>>> 8909fcd6
<|MERGE_RESOLUTION|>--- conflicted
+++ resolved
@@ -1,8 +1,4 @@
 # This is a sha256 hash for all direct and indirect dependencies of this crate's build script.
 # It can be safely removed at anytime to force the build script to run again.
 # Check out build.rs to see how it's computed.
-<<<<<<< HEAD
-64d2d57d553bdbafb52d7a1f240836dd6a9594d4ccabccd224c9db3b5091198b
-=======
-5f4333d099d85ab11ba56a94a087721c51dd78a32c5ae464bde5c3cd1cf7184a
->>>>>>> 8909fcd6
+74eaaf32891c33bc5cf8c30f1202829735a48dbb152be8e635be2200ddb41fbb