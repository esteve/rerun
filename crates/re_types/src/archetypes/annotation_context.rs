// DO NOT EDIT! This file was auto-generated by crates/re_types_builder/src/codegen/rust/api.rs
// Based on "crates/re_types/definitions/rerun/archetypes/annotation_context.fbs".

#![allow(trivial_numeric_casts)]
#![allow(unused_parens)]
#![allow(clippy::clone_on_copy)]
#![allow(clippy::iter_on_single_items)]
#![allow(clippy::map_flatten)]
#![allow(clippy::match_wildcard_for_single_variants)]
#![allow(clippy::needless_question_mark)]
#![allow(clippy::new_without_default)]
#![allow(clippy::redundant_closure)]
#![allow(clippy::too_many_arguments)]
#![allow(clippy::too_many_lines)]
#![allow(clippy::unnecessary_cast)]

/// **Archetype**:  The `AnnotationContext` provides additional information on how to display entities.
///
/// Entities can use `ClassId`s and `KeypointId`s to provide annotations, and
/// the labels and colors will be looked up in the appropriate
/// `AnnotationContext`. We use the *first* annotation context we find in the
/// path-hierarchy when searching up through the ancestors of a given entity
/// path.
///
<<<<<<< HEAD
/// ## Example
=======
/// ## Examples
///
/// ### Rectangles
/// ```ignore
/// //! Log rectangles with different colors and labels using annotation context
///
/// fn main() -> Result<(), Box<dyn std::error::Error>> {
///     let (rec, storage) =
///         rerun::RecordingStreamBuilder::new("rerun_example_annotation_context_rects").memory()?;
///
///     // Log an annotation context to assign a label and color to each class
///     rec.log_timeless(
///         "/",
///         &rerun::AnnotationContext::new([
///             (1, "red", rerun::Rgba32::from(0xFF0000FF)),
///             (2, "green", rerun::Rgba32::from(0x00FF00FF)),
///         ]),
///     )?;
///
///     // Log a batch of 2 rectangles with different class IDs
///     rec.log(
///         "detections",
///         &rerun::Boxes2D::from_mins_and_sizes([(-2., -2.), (0., 0.)], [(3., 3.), (2., 2.)])
///             .with_class_ids([1, 2]),
///     )?;
///
///     // Log an extra rect to set the view bounds
///     rec.log("bounds", &rerun::Boxes2D::from_half_sizes([(2.5, 2.5)]))?;
///
///     rerun::native_viewer::show(storage.take())?;
///     Ok(())
/// }
/// ```
/// <center>
/// <picture>
///   <source media="(max-width: 480px)" srcset="https://static.rerun.io/annotation_context_rects/9b446c36011ed30fce7dc6ed03d5fd9557460f70/480w.png">
///   <source media="(max-width: 768px)" srcset="https://static.rerun.io/annotation_context_rects/9b446c36011ed30fce7dc6ed03d5fd9557460f70/768w.png">
///   <source media="(max-width: 1024px)" srcset="https://static.rerun.io/annotation_context_rects/9b446c36011ed30fce7dc6ed03d5fd9557460f70/1024w.png">
///   <source media="(max-width: 1200px)" srcset="https://static.rerun.io/annotation_context_rects/9b446c36011ed30fce7dc6ed03d5fd9557460f70/1200w.png">
///   <img src="https://static.rerun.io/annotation_context_rects/9b446c36011ed30fce7dc6ed03d5fd9557460f70/full.png" width="640">
/// </picture>
/// </center>
>>>>>>> eafaa406
///
/// ### Segmentation
/// ```ignore
/// //! Log a segmentation image with annotations.
///
/// use ndarray::{s, Array, ShapeBuilder};
///
/// fn main() -> Result<(), Box<dyn std::error::Error>> {
///     let (rec, storage) =
///         rerun::RecordingStreamBuilder::new("rerun_example_annotation_context_segmentation")
///             .memory()?;
///
///     // create an annotation context to describe the classes
///     rec.log_timeless(
///         "segmentation",
///         &rerun::AnnotationContext::new([
///             (1, "red", rerun::Rgba32::from(0xFF0000FF)),
///             (2, "green", rerun::Rgba32::from(0x00FF00FF)),
///         ]),
///     )?;
///
///     // create a segmentation image
///     let mut data = Array::<u8, _>::zeros((8, 12).f());
///     data.slice_mut(s![0..4, 0..6]).fill(1);
///     data.slice_mut(s![4..8, 6..12]).fill(2);
///
///     rec.log(
///         "segmentation/image",
///         &rerun::SegmentationImage::try_from(data)?,
///     )?;
///
///     rerun::native_viewer::show(storage.take())?;
///     Ok(())
/// }
/// ```
/// <center>
/// <picture>
///   <source media="(max-width: 480px)" srcset="https://static.rerun.io/annotation_context_segmentation/0e21c0a04e456fec41d16b0deaa12c00cddf2d9b/480w.png">
///   <source media="(max-width: 768px)" srcset="https://static.rerun.io/annotation_context_segmentation/0e21c0a04e456fec41d16b0deaa12c00cddf2d9b/768w.png">
///   <source media="(max-width: 1024px)" srcset="https://static.rerun.io/annotation_context_segmentation/0e21c0a04e456fec41d16b0deaa12c00cddf2d9b/1024w.png">
///   <source media="(max-width: 1200px)" srcset="https://static.rerun.io/annotation_context_segmentation/0e21c0a04e456fec41d16b0deaa12c00cddf2d9b/1200w.png">
///   <img src="https://static.rerun.io/annotation_context_segmentation/0e21c0a04e456fec41d16b0deaa12c00cddf2d9b/full.png" width="640">
/// </picture>
/// </center>
<<<<<<< HEAD
=======
///
/// ### Connections
/// ```ignore
/// //! Log some very simple points.
///
/// fn main() -> Result<(), Box<dyn std::error::Error>> {
///     let (rec, storage) =
///         rerun::RecordingStreamBuilder::new("rerun_example_annotation_context_connections")
///             .memory()?;
///
///     // Log an annotation context to assign a label and color to each class
///     // Create a class description with labels and color for each keypoint ID as well as some
///     // connections between keypoints.
///     rec.log_timeless(
///         "/",
///         &rerun::AnnotationContext::new([rerun::ClassDescription {
///             info: 0.into(),
///             keypoint_annotations: vec![
///                 (0, "zero", rerun::Rgba32::from(0xFF0000FF)).into(),
///                 (1, "one", rerun::Rgba32::from(0x00FF00FF)).into(),
///                 (2, "two", rerun::Rgba32::from(0x0000FFFF)).into(),
///                 (3, "three", rerun::Rgba32::from(0xFFFF00FF)).into(),
///             ],
///             keypoint_connections: rerun::KeypointPair::vec_from([(0, 2), (1, 2), (2, 3)]),
///         }]),
///     )?;
///
///     // Log some points with different keypoint IDs
///     rec.log(
///         "points",
///         &rerun::Points3D::new([
///             [0., 0., 0.],
///             [50., 0., 20.],
///             [100., 100., 30.],
///             [0., 50., 40.],
///         ])
///         .with_keypoint_ids([0, 1, 2, 3])
///         .with_class_ids([0]),
///     )?;
///
///     rerun::native_viewer::show(storage.take())?;
///     Ok(())
/// }
/// ```
/// <center>
/// <picture>
///   <source media="(max-width: 480px)" srcset="https://static.rerun.io/annotation_context_connections/4a8422bc154699c5334f574ff01b55c5cd1748e3/480w.png">
///   <source media="(max-width: 768px)" srcset="https://static.rerun.io/annotation_context_connections/4a8422bc154699c5334f574ff01b55c5cd1748e3/768w.png">
///   <source media="(max-width: 1024px)" srcset="https://static.rerun.io/annotation_context_connections/4a8422bc154699c5334f574ff01b55c5cd1748e3/1024w.png">
///   <source media="(max-width: 1200px)" srcset="https://static.rerun.io/annotation_context_connections/4a8422bc154699c5334f574ff01b55c5cd1748e3/1200w.png">
///   <img src="https://static.rerun.io/annotation_context_connections/4a8422bc154699c5334f574ff01b55c5cd1748e3/full.png" width="640">
/// </picture>
/// </center>
>>>>>>> eafaa406
#[derive(Clone, Debug, Eq, PartialEq)]
pub struct AnnotationContext {
    /// List of class descriptions, mapping class indices to class names, colors etc.
    pub context: crate::components::AnnotationContext,
}

static REQUIRED_COMPONENTS: once_cell::sync::Lazy<[crate::ComponentName; 1usize]> =
    once_cell::sync::Lazy::new(|| ["rerun.components.AnnotationContext".into()]);

static RECOMMENDED_COMPONENTS: once_cell::sync::Lazy<[crate::ComponentName; 1usize]> =
    once_cell::sync::Lazy::new(|| ["rerun.components.AnnotationContextIndicator".into()]);

static OPTIONAL_COMPONENTS: once_cell::sync::Lazy<[crate::ComponentName; 1usize]> =
    once_cell::sync::Lazy::new(|| ["rerun.components.InstanceKey".into()]);

static ALL_COMPONENTS: once_cell::sync::Lazy<[crate::ComponentName; 3usize]> =
    once_cell::sync::Lazy::new(|| {
        [
            "rerun.components.AnnotationContext".into(),
            "rerun.components.AnnotationContextIndicator".into(),
            "rerun.components.InstanceKey".into(),
        ]
    });

impl AnnotationContext {
    pub const NUM_COMPONENTS: usize = 3usize;
}

/// Indicator component for the [`AnnotationContext`] [`crate::Archetype`]
pub type AnnotationContextIndicator = crate::GenericIndicatorComponent<AnnotationContext>;

impl crate::Archetype for AnnotationContext {
    type Indicator = AnnotationContextIndicator;

    #[inline]
    fn name() -> crate::ArchetypeName {
        "rerun.archetypes.AnnotationContext".into()
    }

    #[inline]
    fn indicator() -> crate::MaybeOwnedComponentBatch<'static> {
        static INDICATOR: AnnotationContextIndicator = AnnotationContextIndicator::DEFAULT;
        crate::MaybeOwnedComponentBatch::Ref(&INDICATOR)
    }

    #[inline]
    fn required_components() -> ::std::borrow::Cow<'static, [crate::ComponentName]> {
        REQUIRED_COMPONENTS.as_slice().into()
    }

    #[inline]
    fn recommended_components() -> ::std::borrow::Cow<'static, [crate::ComponentName]> {
        RECOMMENDED_COMPONENTS.as_slice().into()
    }

    #[inline]
    fn optional_components() -> ::std::borrow::Cow<'static, [crate::ComponentName]> {
        OPTIONAL_COMPONENTS.as_slice().into()
    }

    #[inline]
    fn all_components() -> ::std::borrow::Cow<'static, [crate::ComponentName]> {
        ALL_COMPONENTS.as_slice().into()
    }

    #[inline]
    fn from_arrow(
        arrow_data: impl IntoIterator<
            Item = (::arrow2::datatypes::Field, Box<dyn ::arrow2::array::Array>),
        >,
    ) -> crate::DeserializationResult<Self> {
        re_tracing::profile_function!();
        use crate::{Loggable as _, ResultExt as _};
        let arrays_by_name: ::std::collections::HashMap<_, _> = arrow_data
            .into_iter()
            .map(|(field, array)| (field.name, array))
            .collect();
        let context = {
            let array = arrays_by_name
                .get("rerun.components.AnnotationContext")
                .ok_or_else(crate::DeserializationError::missing_data)
                .with_context("rerun.archetypes.AnnotationContext#context")?;
            <crate::components::AnnotationContext>::from_arrow_opt(&**array)
                .with_context("rerun.archetypes.AnnotationContext#context")?
                .into_iter()
                .next()
                .flatten()
                .ok_or_else(crate::DeserializationError::missing_data)
                .with_context("rerun.archetypes.AnnotationContext#context")?
        };
        Ok(Self { context })
    }
}

impl crate::AsComponents for AnnotationContext {
    fn as_component_batches(&self) -> Vec<crate::MaybeOwnedComponentBatch<'_>> {
        re_tracing::profile_function!();
        use crate::Archetype as _;
        [
            Some(Self::indicator()),
            Some((&self.context as &dyn crate::ComponentBatch).into()),
        ]
        .into_iter()
        .flatten()
        .collect()
    }

    #[inline]
    fn num_instances(&self) -> usize {
        1
    }
}

impl AnnotationContext {
    pub fn new(context: impl Into<crate::components::AnnotationContext>) -> Self {
        Self {
            context: context.into(),
        }
    }
}<|MERGE_RESOLUTION|>--- conflicted
+++ resolved
@@ -22,52 +22,7 @@
 /// path-hierarchy when searching up through the ancestors of a given entity
 /// path.
 ///
-<<<<<<< HEAD
 /// ## Example
-=======
-/// ## Examples
-///
-/// ### Rectangles
-/// ```ignore
-/// //! Log rectangles with different colors and labels using annotation context
-///
-/// fn main() -> Result<(), Box<dyn std::error::Error>> {
-///     let (rec, storage) =
-///         rerun::RecordingStreamBuilder::new("rerun_example_annotation_context_rects").memory()?;
-///
-///     // Log an annotation context to assign a label and color to each class
-///     rec.log_timeless(
-///         "/",
-///         &rerun::AnnotationContext::new([
-///             (1, "red", rerun::Rgba32::from(0xFF0000FF)),
-///             (2, "green", rerun::Rgba32::from(0x00FF00FF)),
-///         ]),
-///     )?;
-///
-///     // Log a batch of 2 rectangles with different class IDs
-///     rec.log(
-///         "detections",
-///         &rerun::Boxes2D::from_mins_and_sizes([(-2., -2.), (0., 0.)], [(3., 3.), (2., 2.)])
-///             .with_class_ids([1, 2]),
-///     )?;
-///
-///     // Log an extra rect to set the view bounds
-///     rec.log("bounds", &rerun::Boxes2D::from_half_sizes([(2.5, 2.5)]))?;
-///
-///     rerun::native_viewer::show(storage.take())?;
-///     Ok(())
-/// }
-/// ```
-/// <center>
-/// <picture>
-///   <source media="(max-width: 480px)" srcset="https://static.rerun.io/annotation_context_rects/9b446c36011ed30fce7dc6ed03d5fd9557460f70/480w.png">
-///   <source media="(max-width: 768px)" srcset="https://static.rerun.io/annotation_context_rects/9b446c36011ed30fce7dc6ed03d5fd9557460f70/768w.png">
-///   <source media="(max-width: 1024px)" srcset="https://static.rerun.io/annotation_context_rects/9b446c36011ed30fce7dc6ed03d5fd9557460f70/1024w.png">
-///   <source media="(max-width: 1200px)" srcset="https://static.rerun.io/annotation_context_rects/9b446c36011ed30fce7dc6ed03d5fd9557460f70/1200w.png">
-///   <img src="https://static.rerun.io/annotation_context_rects/9b446c36011ed30fce7dc6ed03d5fd9557460f70/full.png" width="640">
-/// </picture>
-/// </center>
->>>>>>> eafaa406
 ///
 /// ### Segmentation
 /// ```ignore
@@ -112,62 +67,6 @@
 ///   <img src="https://static.rerun.io/annotation_context_segmentation/0e21c0a04e456fec41d16b0deaa12c00cddf2d9b/full.png" width="640">
 /// </picture>
 /// </center>
-<<<<<<< HEAD
-=======
-///
-/// ### Connections
-/// ```ignore
-/// //! Log some very simple points.
-///
-/// fn main() -> Result<(), Box<dyn std::error::Error>> {
-///     let (rec, storage) =
-///         rerun::RecordingStreamBuilder::new("rerun_example_annotation_context_connections")
-///             .memory()?;
-///
-///     // Log an annotation context to assign a label and color to each class
-///     // Create a class description with labels and color for each keypoint ID as well as some
-///     // connections between keypoints.
-///     rec.log_timeless(
-///         "/",
-///         &rerun::AnnotationContext::new([rerun::ClassDescription {
-///             info: 0.into(),
-///             keypoint_annotations: vec![
-///                 (0, "zero", rerun::Rgba32::from(0xFF0000FF)).into(),
-///                 (1, "one", rerun::Rgba32::from(0x00FF00FF)).into(),
-///                 (2, "two", rerun::Rgba32::from(0x0000FFFF)).into(),
-///                 (3, "three", rerun::Rgba32::from(0xFFFF00FF)).into(),
-///             ],
-///             keypoint_connections: rerun::KeypointPair::vec_from([(0, 2), (1, 2), (2, 3)]),
-///         }]),
-///     )?;
-///
-///     // Log some points with different keypoint IDs
-///     rec.log(
-///         "points",
-///         &rerun::Points3D::new([
-///             [0., 0., 0.],
-///             [50., 0., 20.],
-///             [100., 100., 30.],
-///             [0., 50., 40.],
-///         ])
-///         .with_keypoint_ids([0, 1, 2, 3])
-///         .with_class_ids([0]),
-///     )?;
-///
-///     rerun::native_viewer::show(storage.take())?;
-///     Ok(())
-/// }
-/// ```
-/// <center>
-/// <picture>
-///   <source media="(max-width: 480px)" srcset="https://static.rerun.io/annotation_context_connections/4a8422bc154699c5334f574ff01b55c5cd1748e3/480w.png">
-///   <source media="(max-width: 768px)" srcset="https://static.rerun.io/annotation_context_connections/4a8422bc154699c5334f574ff01b55c5cd1748e3/768w.png">
-///   <source media="(max-width: 1024px)" srcset="https://static.rerun.io/annotation_context_connections/4a8422bc154699c5334f574ff01b55c5cd1748e3/1024w.png">
-///   <source media="(max-width: 1200px)" srcset="https://static.rerun.io/annotation_context_connections/4a8422bc154699c5334f574ff01b55c5cd1748e3/1200w.png">
-///   <img src="https://static.rerun.io/annotation_context_connections/4a8422bc154699c5334f574ff01b55c5cd1748e3/full.png" width="640">
-/// </picture>
-/// </center>
->>>>>>> eafaa406
 #[derive(Clone, Debug, Eq, PartialEq)]
 pub struct AnnotationContext {
     /// List of class descriptions, mapping class indices to class names, colors etc.
